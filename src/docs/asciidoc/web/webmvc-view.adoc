[[mvc-view]]
= View Technologies
[.small]#<<web-reactive.adoc#webflux-view, Same as in Spring WebFlux>>#

The use of view technologies in Spring MVC is pluggable, whether you decide to use
Thymeleaf, Groovy Markup Templates, JSPs, or other technologies, is primarily a matter
of a configuration change. This chapter covers view technologies integrated with
Spring MVC. We assume you are already familiar with <<mvc-viewresolver>>.




[[mvc-view-thymeleaf]]
== Thymeleaf
[.small]#<<web-reactive.adoc#webflux-view-thymeleaf, Same as in Spring WebFlux>>#

Thymeleaf is a modern server-side Java template engine that emphasizes natural HTML
templates that can be previewed in a browser by double-clicking, which is very helpful
for independent work on UI templates (for example, by a designer) without the need for
a running server. If you want to replace JSPs, Thymeleaf offers one of the most
extensive set of features to make such a transition easier. Thymeleaf is actively
developed and maintained. For a more complete introduction, see the
https://www.thymeleaf.org/[Thymeleaf] project home page.

The Thymeleaf integration with Spring MVC is managed by the Thymeleaf project.
The configuration involves a few bean declarations, such as
`ServletContextTemplateResolver`, `SpringTemplateEngine`, and `ThymeleafViewResolver`.
See https://www.thymeleaf.org/documentation.html[Thymeleaf+Spring] for more details.




[[mvc-view-freemarker]]
== FreeMarker
[.small]#<<web-reactive.adoc#webflux-view-freemarker, Same as in Spring WebFlux>>#

https://freemarker.apache.org/[Apache FreeMarker] is a template engine for generating any
kind of text output from HTML to email and others. The Spring Framework has a built-in
integration for using Spring MVC with FreeMarker templates.



[[mvc-view-freemarker-contextconfig]]
=== View Configuration
[.small]#<<web-reactive.adoc#webflux-view-freemarker-contextconfig, Same as in Spring WebFlux>>#

The following example shows how to configure FreeMarker as a view technology:

[source,java,indent=0]
[subs="verbatim,quotes"]
----
	@Configuration
	@EnableWebMvc
	public class WebConfig implements WebMvcConfigurer {

		@Override
		public void configureViewResolvers(ViewResolverRegistry registry) {
			registry.freemarker();
		}

		// Configure FreeMarker...

		@Bean
		public FreeMarkerConfigurer freeMarkerConfigurer() {
			FreeMarkerConfigurer configurer = new FreeMarkerConfigurer();
			configurer.setTemplateLoaderPath("/WEB-INF/freemarker");
			return configurer;
		}
	}
----

The following example shows how to configure the same in XML:

[source,xml,indent=0]
[subs="verbatim,quotes"]
----
	<mvc:annotation-driven/>

	<mvc:view-resolvers>
		<mvc:freemarker/>
	</mvc:view-resolvers>

	<!-- Configure FreeMarker... -->
	<mvc:freemarker-configurer>
		<mvc:template-loader-path location="/WEB-INF/freemarker"/>
	</mvc:freemarker-configurer>
----

Alternatively, you can also declare the `FreeMarkerConfigurer` bean for full control over all
properties, as the following example shows:

[source,xml,indent=0]
[subs="verbatim,quotes"]
----
	<bean id="freemarkerConfig" class="org.springframework.web.servlet.view.freemarker.FreeMarkerConfigurer">
		<property name="templateLoaderPath" value="/WEB-INF/freemarker/"/>
	</bean>
----

Your templates need to be stored in the directory specified by the `FreeMarkerConfigurer`
shown in the preceding example. Given the preceding configuration, if your controller returns a view name
of `welcome`, the resolver looks for the `/WEB-INF/freemarker/welcome.ftl` template.



[[mvc-views-freemarker]]
=== FreeMarker Configuration
[.small]#<<web-reactive.adoc#webflux-views-freemarker, Same as in Spring WebFlux>>#

You can pass FreeMarker 'Settings' and 'SharedVariables' directly to the FreeMarker
`Configuration` object (which is managed by Spring) by setting the appropriate bean properties on
the `FreeMarkerConfigurer` bean. The `freemarkerSettings` property requires a
`java.util.Properties` object, and the `freemarkerVariables` property requires a
`java.util.Map`. The following example shows how to do so:

[source,xml,indent=0]
[subs="verbatim,quotes"]
----
	<bean id="freemarkerConfig" class="org.springframework.web.servlet.view.freemarker.FreeMarkerConfigurer">
		<property name="templateLoaderPath" value="/WEB-INF/freemarker/"/>
		<property name="freemarkerVariables">
			<map>
				<entry key="xml_escape" value-ref="fmXmlEscape"/>
			</map>
		</property>
	</bean>

	<bean id="fmXmlEscape" class="freemarker.template.utility.XmlEscape"/>
----

See the FreeMarker documentation for details of settings and variables as they apply to
the `Configuration` object.



[[mvc-view-freemarker-forms]]
=== Form Handling

Spring provides a tag library for use in JSPs that contains, among others, a
`<spring:bind/>` element. This element primarily lets forms display values from
form-backing objects and show the results of failed validations from a `Validator` in the
web or business tier. Spring also has support for the same functionality in FreeMarker,
with additional convenience macros for generating form input elements themselves.


[[mvc-view-bind-macros]]
==== The Bind Macros

A standard set of macros are maintained within the `spring-webmvc.jar` file for both
languages, so they are always available to a suitably configured application.

Some of the macros defined in the Spring libraries are considered internal (private), but
no such scoping exists in the macro definitions, making all macros visible to calling
code and user templates. The following sections concentrate only on the macros you need
to directly call from within your templates. If you wish to view the macro code
directly, the file is called `spring.ftl` and is in the
`org.springframework.web.servlet.view.freemarker` package.


[[mvc-view-simple-binding]]
==== Simple Binding

In your HTML forms (vm or ftl templates) that act as a form view for a Spring MVC
controller, you can use code similar to the next example to bind to field values and
display error messages for each input field in similar fashion to the JSP equivalent.
The following example shows the `personForm` view that was configured earlier:

[source,xml,indent=0]
[subs="verbatim,quotes"]
----
	<!-- freemarker macros have to be imported into a namespace. We strongly
	recommend sticking to 'spring' -->
	<#import "/spring.ftl" as spring/>
	<html>
		...
		<form action="" method="POST">
			Name:
			<@spring.bind "myModelObject.name"/>
			<input type="text"
				name="${spring.status.expression}"
				value="${spring.status.value?html}"/><br>
			<#list spring.status.errorMessages as error> <b>${error}</b> <br> </#list>
			<br>
			...
			<input type="submit" value="submit"/>
		</form>
		...
	</html>
----

`<@spring.bind>` requires a 'path' argument, which consists of the name of your command
object (it is 'command', unless you changed it in your `FormController` properties)
followed by a period and the name of the field on the command object to which you wish to bind.
You can also use nested fields, such as `command.address.street`. The `bind` macro assumes
the default HTML escaping behavior specified by the ServletContext parameter
`defaultHtmlEscape` in `web.xml`.

The optional form of the macro called `<@spring.bindEscaped>` takes a second argument
and explicitly specifies whether HTML escaping should be used in the status error
messages or values. You can set it to `true` or `false` as required. Additional form handling macros
simplify the use of HTML escaping, and you should use these macros wherever possible.
They are explained in the next section.


[[mvc-views-form-macros]]
==== Input macros

Additional convenience macros for both languages simplify both binding and form
generation (including validation error display). It is never necessary to use these
macros to generate form input fields, and you can mix and match them with simple HTML
or direct calls to the spring bind macros that we highlighted previously.

The following table of available macros shows the FTL definitions and the
parameter list that each takes:

[[views-macros-defs-tbl]]
.Table of macro definitions
[cols="3,1"]
|===
| macro | FTL definition

| `message` (output a string from a resource bundle based on the code parameter)
| <@spring.message code/>

| `messageText` (output a string from a resource bundle based on the code parameter,
  falling back to the value of the default parameter)
| <@spring.messageText code, text/>

| `url` (prefix a relative URL with the application's context root)
| <@spring.url relativeUrl/>

| `formInput` (standard input field for gathering user input)
| <@spring.formInput path, attributes, fieldType/>

| `formHiddenInput` (hidden input field for submitting non-user input)
| <@spring.formHiddenInput path, attributes/>

| `formPasswordInput` (standard input field for gathering passwords. Note that no
  value is ever populated in fields of this type.)
| <@spring.formPasswordInput path, attributes/>

| `formTextarea` (large text field for gathering long, freeform text input)
| <@spring.formTextarea path, attributes/>

| `formSingleSelect` (drop down box of options that let a single required value be
  selected)
| <@spring.formSingleSelect path, options, attributes/>

| `formMultiSelect` (a list box of options that let the user select 0 or more values)
| <@spring.formMultiSelect path, options, attributes/>

| `formRadioButtons` (a set of radio buttons that let a single selection be made
  from the available choices)
| <@spring.formRadioButtons path, options separator, attributes/>

| `formCheckboxes` (a set of checkboxes that let 0 or more values be selected)
| <@spring.formCheckboxes path, options, separator, attributes/>

| `formCheckbox` (a single checkbox)
| <@spring.formCheckbox path, attributes/>

| `showErrors` (simplify display of validation errors for the bound field)
| <@spring.showErrors separator, classOrStyle/>
|===

* In FTL (FreeMarker), `formHiddenInput` and `formPasswordInput` are not actually required,
  as you can use the normal `formInput` macro, specifying `hidden` or `password` as the
  value for the `fieldType` parameter.

The parameters to any of the above macros have consistent meanings:

* `path`: The name of the field to bind to (ie "command.name")
* `options`: A `Map` of all the available values that can be selected from in the input
  field. The keys to the map represent the values that are POSTed back from the form
  and bound to the command object. Map objects stored against the keys are the labels
  displayed on the form to the user and may be different from the corresponding values
  posted back by the form. Usually, such a map is supplied as reference data by the
  controller. You can use any `Map` implementation, depending on required behavior.
  For strictly sorted maps, you can use a `SortedMap` (such as a `TreeMap`) with a
  suitable `Comparator` and, for arbitrary Maps that should return values in insertion
  order, use a `LinkedHashMap` or a `LinkedMap` from `commons-collections`.
* `separator`: Where multiple options are available as discreet elements (radio buttons
  or checkboxes), the sequence of characters used to separate each one in the list
  (such as `<br>`).
* `attributes`: An additional string of arbitrary tags or text to be included within
  the HTML tag itself. This string is echoed literally by the macro. For example, in a
  `textarea` field, you may supply attributes (such as 'rows="5" cols="60"'), or you
  could pass style information such as 'style="border:1px solid silver"'.
* `classOrStyle`: For the `showErrors` macro, the name of the CSS class that the `span`
  element that wraps each error uses. If no information is supplied (or the value is
  empty), the errors are wrapped in `<b></b>` tags.

The following sections outline examples of the macros (some in FTL and some in VTL). Where usage
differences exist between the two languages, they are explained in the notes.

[[mvc-views-form-macros-input]]
===== Input Fields

The `formInput` macro takes the `path` parameter (`command.name`) and an additional `attributes`
parameter (which is empty in the upcoming example). The macro, along with all other form
generation macros, performs an implicit Spring bind on the path parameter. The binding
remains valid until a new bind occurs, so the `showErrors` macro does not need to pass the
path parameter again -- it operates on the field for which a bind was last created.

The `showErrors` macro takes a separator parameter (the characters that are used to
separate multiple errors on a given field) and also accepts a second parameter -- this
time, a class name or style attribute. Note that FreeMarker can specify default
values for the attributes parameter. The following example shows how to use the `formInput`
and `showWErrors` macros:

[source,xml,indent=0]
[subs="verbatim,quotes"]
----
	<@spring.formInput "command.name"/>
	<@spring.showErrors "<br>"/>
----

The next example shows the output of the form fragment, generating the name field and displaying a
validation error after the form was submitted with no value in the field. Validation
occurs through Spring's Validation framework.

The generated HTML resembles the following example:

[source,jsp,indent=0]
[subs="verbatim,quotes"]
----
	Name:
	<input type="text" name="name" value="">
	<br>
		<b>required</b>
	<br>
	<br>
----

The `formTextarea` macro works the same way as the `formInput` macro and accepts the same
parameter list. Commonly, the second parameter (attributes) is used to pass style
information or `rows` and `cols` attributes for the `textarea`.

[[mvc-views-form-macros-select]]
===== Selection Fields

You can use four selection field macros to generate common UI value selection inputs in
your HTML forms:

* `formSingleSelect`
* `formMultiSelect`
* `formRadioButtons`
* `formCheckboxes`

Each of the four macros accepts a `Map` of options that contains the value for the form
field and the label that corresponds to that value. The value and the label can be the
same.

The next example is for radio buttons in FTL. The form-backing object specifies a default
value of 'London' for this field, so no validation is necessary. When the form is
rendered, the entire list of cities to choose from is supplied as reference data in the
model under the name 'cityMap'. The following listing shows the example:

[source,jsp,indent=0]
[subs="verbatim,quotes"]
----
	...
	Town:
	<@spring.formRadioButtons "command.address.town", cityMap, ""/><br><br>
----

The preceding listing renders a line of radio buttons, one for each value in `cityMap`, and uses a
separator of `""`. No additional attributes are supplied (the last parameter to the macro is
missing). The `cityMap` uses the same `String` for each key-value pair in the map. The map's
keys are what the form actually submits as POSTed request parameters. The map values are the
labels that the user sees. In the preceding example, given a list of three well known cities
and a default value in the form backing object, the HTML resembles the following:

[source,jsp,indent=0]
[subs="verbatim,quotes"]
----
	Town:
	<input type="radio" name="address.town" value="London">London</input>
	<input type="radio" name="address.town" value="Paris" checked="checked">Paris</input>
	<input type="radio" name="address.town" value="New York">New York</input>
----

If your application expects to handle cities by internal codes (for example), you can create the map of
codes with suitable keys, as the following example shows:

[source,java,indent=0]
[subs="verbatim,quotes"]
----
	protected Map<String, String> referenceData(HttpServletRequest request) throws Exception {
		Map<String, String> cityMap = new LinkedHashMap<>();
		cityMap.put("LDN", "London");
		cityMap.put("PRS", "Paris");
		cityMap.put("NYC", "New York");

		Map<String, String> model = new HashMap<>();
		model.put("cityMap", cityMap);
		return model;
	}
----

The code now produces output where the radio values are the relevant codes, but the
user still sees the more user-friendly city names, as follows:

[source,jsp,indent=0]
[subs="verbatim,quotes"]
----
	Town:
	<input type="radio" name="address.town" value="LDN">London</input>
	<input type="radio" name="address.town" value="PRS" checked="checked">Paris</input>
	<input type="radio" name="address.town" value="NYC">New York</input>
----


[[mvc-views-form-macros-html-escaping]]
==== HTML Escaping

Default usage of the form macros described earlier results in HTML elemets that are HTML 4.01
compliant and that use the default value for HTML escaping defined in your `web.xml` file, as
used by Spring's bind support. To make the elements be XHTML compliant or to override
the default HTML escaping value, you can specify two variables in your template (or in
your model, where they are visible to your templates). The advantage of specifying
them in the templates is that they can be changed to different values later in the
template processing to provide different behavior for different fields in your form.

To switch to XHTML compliance for your tags, specify a value of `true` for a
model or context variable named `xhtmlCompliant`, as the following example shows:

[source,jsp,indent=0]
[subs="verbatim,quotes"]
----
	<#-- for FreeMarker -->
	<#assign xhtmlCompliant = true>
----

After processing
this directive, any elements generated by the Spring macros are now XHTML compliant.

In similar fashion, you can specify HTML escaping per field, as the following example shows:

[source,jsp,indent=0]
[subs="verbatim,quotes"]
----
	<#-- until this point, default HTML escaping is used -->

	<#assign htmlEscape = true>
	<#-- next field will use HTML escaping -->
	<@spring.formInput "command.name"/>

	<#assign htmlEscape = false in spring>
	<#-- all future fields will be bound with HTML escaping off -->
----




[[mvc-view-groovymarkup]]
== Groovy Markup

The http://groovy-lang.org/templating.html#_the_markuptemplateengine[Groovy Markup Template Engine]
is primarily aimed at generating XML-like markup (XML, XHTML, HTML5, and others), but you can
use it to generate any text-based content. The Spring Framework has a built-in
integration for using Spring MVC with Groovy Markup.

NOTE: The Groovy Markup Template engine requires Groovy 2.3.1+.



[[mvc-view-groovymarkup-configuration]]
=== Configuration

The following example shows how to configure the Groovy Markup Template Engine:

[source,java,indent=0]
[subs="verbatim,quotes"]
----
	@Configuration
	@EnableWebMvc
	public class WebConfig implements WebMvcConfigurer {

		@Override
		public void configureViewResolvers(ViewResolverRegistry registry) {
			registry.groovy();
		}

		// Configure the Groovy Markup Template Engine...

		@Bean
		public GroovyMarkupConfigurer groovyMarkupConfigurer() {
			GroovyMarkupConfigurer configurer = new GroovyMarkupConfigurer();
			configurer.setResourceLoaderPath("/WEB-INF/");
			return configurer;
		}
	}
----

The following example shows how to configure the same in XML:

[source,xml,indent=0]
[subs="verbatim,quotes"]
----
	<mvc:annotation-driven/>

	<mvc:view-resolvers>
		<mvc:groovy/>
	</mvc:view-resolvers>

	<!-- Configure the Groovy Markup Template Engine... -->
	<mvc:groovy-configurer resource-loader-path="/WEB-INF/"/>
----



[[mvc-view-groovymarkup-example]]
=== Example

Unlike traditional template engines, Groovy Markup relies on a DSL that uses a builder
syntax. The following example shows a sample template for an HTML page:

[source,groovy,indent=0]
[subs="verbatim,quotes"]
----
	yieldUnescaped '<!DOCTYPE html>'
	html(lang:'en') {
		head {
			meta('http-equiv':'"Content-Type" content="text/html; charset=utf-8"')
			title('My page')
		}
		body {
			p('This is an example of HTML contents')
		}
	}
----




[[mvc-view-script]]
== Script Views
[.small]#<<web-reactive.adoc#webflux-view-script, Same as in Spring WebFlux>>#

The Spring Framework has a built-in integration for using Spring MVC with any
templating library that can run on top of the
https://www.jcp.org/en/jsr/detail?id=223[JSR-223] Java scripting engine. We have tested the following
templating libraries on different script engines:

[%header]
|===
|Scripting Library |Scripting Engine
|https://handlebarsjs.com/[Handlebars] |https://openjdk.java.net/projects/nashorn/[Nashorn]
|https://mustache.github.io/[Mustache] |https://openjdk.java.net/projects/nashorn/[Nashorn]
|https://facebook.github.io/react/[React] |https://openjdk.java.net/projects/nashorn/[Nashorn]
|https://www.embeddedjs.com/[EJS] |https://openjdk.java.net/projects/nashorn/[Nashorn]
|https://www.stuartellis.name/articles/erb/[ERB] |https://www.jruby.org[JRuby]
|https://docs.python.org/2/library/string.html#template-strings[String templates] |https://www.jython.org/[Jython]
|https://github.com/sdeleuze/kotlin-script-templating[Kotlin Script templating] |https://kotlinlang.org/[Kotlin]
|===

TIP: The basic rule for integrating any other script engine is that it must implement the
`ScriptEngine` and `Invocable` interfaces.



[[mvc-view-script-dependencies]]
=== Requirements
[.small]#<<web-reactive.adoc#webflux-view-script-dependencies, Same as in Spring WebFlux>>#

You need to have the script engine on your classpath, the details of which vary by script engine:

* The https://openjdk.java.net/projects/nashorn/[Nashorn] JavaScript engine is provided with
Java 8+. Using the latest update release available is highly recommended.
* https://www.jruby.org[JRuby] should be added as a dependency for Ruby support.
* https://www.jython.org[Jython] should be added as a dependency for Python support.
* `org.jetbrains.kotlin:kotlin-script-util` dependency and a `META-INF/services/javax.script.ScriptEngineFactory`
 file containing a `org.jetbrains.kotlin.script.jsr223.KotlinJsr223JvmLocalScriptEngineFactory`
 line should be added for Kotlin script support. See
 https://github.com/sdeleuze/kotlin-script-templating[this example] for more details.

You need to have the script templating library. One way to do that for Javascript is
through https://www.webjars.org/[WebJars].



[[mvc-view-script-integrate]]
=== Script Templates
[.small]#<<web-reactive.adoc#webflux-script-integrate, Same as in Spring WebFlux>>#

You can declare a `ScriptTemplateConfigurer` bean to specify the script engine to use,
the script files to load, what function to call to render templates, and so on.
The following example uses Mustache templates and the Nashorn JavaScript engine:

[source,java,indent=0]
[subs="verbatim,quotes"]
----
	@Configuration
	@EnableWebMvc
	public class WebConfig implements WebMvcConfigurer {

		@Override
		public void configureViewResolvers(ViewResolverRegistry registry) {
			registry.scriptTemplate();
		}

		@Bean
		public ScriptTemplateConfigurer configurer() {
			ScriptTemplateConfigurer configurer = new ScriptTemplateConfigurer();
			configurer.setEngineName("nashorn");
			configurer.setScripts("mustache.js");
			configurer.setRenderObject("Mustache");
			configurer.setRenderFunction("render");
			return configurer;
		}
	}
----

The following example shows the same arrangement in XML:

[source,xml,indent=0]
[subs="verbatim,quotes"]
----
	<mvc:annotation-driven/>

	<mvc:view-resolvers>
		<mvc:script-template/>
	</mvc:view-resolvers>

	<mvc:script-template-configurer engine-name="nashorn" render-object="Mustache" render-function="render">
		<mvc:script location="mustache.js"/>
	</mvc:script-template-configurer>
----

The controller would look no different for the Java and XML configurations, as the following example shows:

[source,java,indent=0]
[subs="verbatim,quotes"]
----
	@Controller
	public class SampleController {

		@GetMapping("/sample")
		public String test(Model model) {
			model.addObject("title", "Sample title");
			model.addObject("body", "Sample body");
			return "template";
		}
	}
----

The following example shows the Mustache template:

[source,html,indent=0]
[subs="verbatim,quotes"]
----
	<html>
		<head>
			<title>{{title}}</title>
		</head>
		<body>
			<p>{{body}}</p>
		</body>
	</html>
----

The render function is called with the following parameters:

* `String template`: The template content
* `Map model`: The view model
* `RenderingContext renderingContext`: The
  {api-spring-framework}/web/servlet/view/script/RenderingContext.html[`RenderingContext`]
  that gives access to the application context, the locale, the template loader, and the
  URL (since 5.0)

`Mustache.render()` is natively compatible with this signature, so you can call it directly.

If your templating technology requires some customization, you can provide a script that
implements a custom render function. For example, https://handlebarsjs.com[Handlerbars]
needs to compile templates before using them and requires a
https://en.wikipedia.org/wiki/Polyfill[polyfill] to emulate some
browser facilities that are not available in the server-side script engine.

The following example shows how to do so:

[source,java,indent=0]
[subs="verbatim,quotes"]
----
	@Configuration
	@EnableWebMvc
	public class WebConfig implements WebMvcConfigurer {

		@Override
		public void configureViewResolvers(ViewResolverRegistry registry) {
			registry.scriptTemplate();
		}

		@Bean
		public ScriptTemplateConfigurer configurer() {
			ScriptTemplateConfigurer configurer = new ScriptTemplateConfigurer();
			configurer.setEngineName("nashorn");
			configurer.setScripts("polyfill.js", "handlebars.js", "render.js");
			configurer.setRenderFunction("render");
			configurer.setSharedEngine(false);
			return configurer;
		}
	}
----

NOTE: Setting the `sharedEngine` property to `false` is required when you use non-thread-safe
script engines with templating libraries not designed for concurrency, such as Handlebars or
React running on Nashorn. In that case, Java 8u60 or greater is required, due
to https://bugs.openjdk.java.net/browse/JDK-8076099[this bug].

`polyfill.js` defines only the `window` object needed by Handlebars to run properly, as follows:

[source,javascript,indent=0]
[subs="verbatim,quotes"]
----
	var window = {};
----

This basic `render.js` implementation compiles the template before using it. A production-ready
implementation should also store any reused cached templates or pre-compiled templates.
You can do so on the script side (and handle any customization you need -- managing
template engine configuration, for example). The following example shows how to do so:

[source,javascript,indent=0]
[subs="verbatim,quotes"]
----
	function render(template, model) {
		var compiledTemplate = Handlebars.compile(template);
		return compiledTemplate(model);
	}
----

Check out the Spring Framework unit tests,
https://github.com/spring-projects/spring-framework/tree/master/spring-webmvc/src/test/java/org/springframework/web/servlet/view/script[Java], and
https://github.com/spring-projects/spring-framework/tree/master/spring-webmvc/src/test/resources/org/springframework/web/servlet/view/script[resources],
for more configuration examples.




[[mvc-view-jsp]]
== JSP and JSTL

The Spring Framework has a built-in integration for using Spring MVC with JSP and JSTL.



[[mvc-view-jsp-resolver]]
=== View Resolvers

When developing with JSPs, you can declare a `InternalResourceViewResolver` or a
`ResourceBundleViewResolver` bean.

`ResourceBundleViewResolver` relies on a properties file to define the view names
<<<<<<< HEAD
mapped to a class and a URL. With a `ResourceBundleViewResolver`, you
can mix different types of views by using only one resolver, as the following example
shows:
=======
mapped to a class and a URL. With a `ResourceBundleViewResolver`, you can mix
different types of views by using only one resolver, as the following example shows:
>>>>>>> c6619006

[source,xml,indent=0]
[subs="verbatim,quotes"]
----
	<!-- the ResourceBundleViewResolver -->
	<bean id="viewResolver" class="org.springframework.web.servlet.view.ResourceBundleViewResolver">
		<property name="basename" value="views"/>
	</bean>

	# And a sample properties file is used (views.properties in WEB-INF/classes):
	welcome.(class)=org.springframework.web.servlet.view.JstlView
	welcome.url=/WEB-INF/jsp/welcome.jsp

	productList.(class)=org.springframework.web.servlet.view.JstlView
	productList.url=/WEB-INF/jsp/productlist.jsp
----

`InternalResourceViewResolver` can also be used for JSPs. As a best practice, we strongly
encourage placing your JSP files in a directory under the `'WEB-INF'` directory so there
can be no direct access by clients.

[source,xml,indent=0]
[subs="verbatim,quotes"]
----
	<bean id="viewResolver" class="org.springframework.web.servlet.view.InternalResourceViewResolver">
		<property name="viewClass" value="org.springframework.web.servlet.view.JstlView"/>
		<property name="prefix" value="/WEB-INF/jsp/"/>
		<property name="suffix" value=".jsp"/>
	</bean>
----



[[mvc-view-jsp-jstl]]
=== JSPs versus JSTL

When using the JSP Standard Tag Library (JSTL) you must use a special view class, the
`JstlView`, as JSTL needs some preparation before things such as the I18N features can
work.



[[mvc-view-jsp-tags]]
=== Spring's JSP Tag Library

Spring provides data binding of request parameters to command objects, as described in
earlier chapters. To facilitate the development of JSP pages in combination with those
data binding features, Spring provides a few tags that make things even easier. All
Spring tags have HTML escaping features to enable or disable escaping of characters.

The `spring.tld` tag library descriptor (TLD) is included in the `spring-webmvc.jar`.
For a comprehensive reference on individual tags, browse the
{api-spring-framework}/web/servlet/tags/package-summary.html#package.description[API reference]
or see the tag library description.


[[mvc-view-jsp-formtaglib]]
=== Spring's form tag library

As of version 2.0, Spring provides a comprehensive set of data binding-aware tags for
handling form elements when using JSP and Spring Web MVC. Each tag provides support for
the set of attributes of its corresponding HTML tag counterpart, making the tags
familiar and intuitive to use. The tag-generated HTML is HTML 4.01/XHTML 1.0 compliant.

Unlike other form/input tag libraries, Spring's form tag library is integrated with
Spring Web MVC, giving the tags access to the command object and reference data your
controller deals with. As we show in the following examples, the form tags make
JSPs easier to develop, read, and maintain.

We go through the form tags and look at an example of how each tag is used. We have
included generated HTML snippets where certain tags require further commentary.


[[mvc-view-jsp-formtaglib-configuration]]
==== Configuration

The form tag library comes bundled in `spring-webmvc.jar`. The library descriptor is
called `spring-form.tld`.

To use the tags from this library, add the following directive to the top of your JSP
page:

[source,xml,indent=0]
[subs="verbatim,quotes"]
----
	<%@ taglib prefix="form" uri="http://www.springframework.org/tags/form" %>
----
where `form` is the tag name prefix you want to use for the tags from this library.


[[mvc-view-jsp-formtaglib-formtag]]
==== The Form Tag

This tag renders an HTML 'form' element and exposes a binding path to inner tags for
binding. It puts the command object in the `PageContext` so that the command object can
be accessed by inner tags. All the other tags in this library are nested tags of the
`form` tag.

Assume that we have a domain object called `User`. It is a JavaBean with properties
such as `firstName` and `lastName`. We can use it as the form-backing object of our
form controller, which returns `form.jsp`. The following example shows what `form.jsp` could
look like:

[source,xml,indent=0]
[subs="verbatim,quotes"]
----
	<form:form>
		<table>
			<tr>
				<td>First Name:</td>
				<td><form:input path="firstName"/></td>
			</tr>
			<tr>
				<td>Last Name:</td>
				<td><form:input path="lastName"/></td>
			</tr>
			<tr>
				<td colspan="2">
					<input type="submit" value="Save Changes"/>
				</td>
			</tr>
		</table>
	</form:form>
----

The `firstName` and `lastName` values are retrieved from the command object placed in
the `PageContext` by the page controller. Keep reading to see more complex examples of
how inner tags are used with the `form` tag.

The following listing shows the generated HTML, which looks like a standard form:

[source,xml,indent=0]
[subs="verbatim,quotes"]
----
	<form method="POST">
		<table>
			<tr>
				<td>First Name:</td>
				<td><input name="firstName" type="text" value="Harry"/></td>
			</tr>
			<tr>
				<td>Last Name:</td>
				<td><input name="lastName" type="text" value="Potter"/></td>
			</tr>
			<tr>
				<td colspan="2">
					<input type="submit" value="Save Changes"/>
				</td>
			</tr>
		</table>
	</form>
----

The preceding JSP assumes that the variable name of the form-backing object is
`command`. If you have put the form-backing object into the model under another name
(definitely a best practice), you can bind the form to the named variable, as the
following example shows:

[source,xml,indent=0]
[subs="verbatim,quotes"]
----
	<form:form modelAttribute="user">
		<table>
			<tr>
				<td>First Name:</td>
				<td><form:input path="firstName"/></td>
			</tr>
			<tr>
				<td>Last Name:</td>
				<td><form:input path="lastName"/></td>
			</tr>
			<tr>
				<td colspan="2">
					<input type="submit" value="Save Changes"/>
				</td>
			</tr>
		</table>
	</form:form>
----


[[mvc-view-jsp-formtaglib-inputtag]]
==== The `input` Tag

This tag renders an HTML `input` element with the bound value and `type='text'` by default.
For an example of this tag, see <<mvc-view-jsp-formtaglib-formtag>>. You can also use
HTML5-specific types, such as `email`, `tel`, `date`, and others.



[[mvc-view-jsp-formtaglib-checkboxtag]]
==== The `checkbox` Tag

This tag renders an HTML `input` tag with the `type` set to `checkbox`.

Assume that our `User` has preferences such as newsletter subscription and a list of
hobbies. The following example shows the `Preferences` class:

[source,java,indent=0]
[subs="verbatim,quotes"]
----
	public class Preferences {

		private boolean receiveNewsletter;
		private String[] interests;
		private String favouriteWord;

		public boolean isReceiveNewsletter() {
			return receiveNewsletter;
		}

		public void setReceiveNewsletter(boolean receiveNewsletter) {
			this.receiveNewsletter = receiveNewsletter;
		}

		public String[] getInterests() {
			return interests;
		}

		public void setInterests(String[] interests) {
			this.interests = interests;
		}

		public String getFavouriteWord() {
			return favouriteWord;
		}

		public void setFavouriteWord(String favouriteWord) {
			this.favouriteWord = favouriteWord;
		}
	}
----

The corresponding `form.jsp` could then resemble the following:

[source,xml,indent=0]
[subs="verbatim,quotes"]
----
	<form:form>
		<table>
			<tr>
				<td>Subscribe to newsletter?:</td>
				<%-- Approach 1: Property is of type java.lang.Boolean --%>
				<td><form:checkbox path="preferences.receiveNewsletter"/></td>
			</tr>

			<tr>
				<td>Interests:</td>
				<%-- Approach 2: Property is of an array or of type java.util.Collection --%>
				<td>
					Quidditch: <form:checkbox path="preferences.interests" value="Quidditch"/>
					Herbology: <form:checkbox path="preferences.interests" value="Herbology"/>
					Defence Against the Dark Arts: <form:checkbox path="preferences.interests" value="Defence Against the Dark Arts"/>
				</td>
			</tr>

			<tr>
				<td>Favourite Word:</td>
				<%-- Approach 3: Property is of type java.lang.Object --%>
				<td>
					Magic: <form:checkbox path="preferences.favouriteWord" value="Magic"/>
				</td>
			</tr>
		</table>
	</form:form>
----

There are three approaches to the `checkbox` tag, which should meet all your checkbox needs.

* Approach One: When the bound value is of type `java.lang.Boolean`, the
  `input(checkbox)` is marked as `checked` if the bound value is `true`. The `value`
  attribute corresponds to the resolved value of the `setValue(Object)` value property.
* Approach Two: When the bound value is of type `array` or `java.util.Collection`, the
  `input(checkbox)` is marked as `checked` if the configured `setValue(Object)` value is
  present in the bound `Collection`.
* Approach Three: For any other bound value type, the `input(checkbox)` is marked as
  `checked` if the configured `setValue(Object)` is equal to the bound value.

Note that, regardless of the approach, the same HTML structure is generated. The following
HTML snippet defines some checkboxes:

[source,xml,indent=0]
[subs="verbatim,quotes"]
----
	<tr>
		<td>Interests:</td>
		<td>
			Quidditch: <input name="preferences.interests" type="checkbox" value="Quidditch"/>
			<input type="hidden" value="1" name="_preferences.interests"/>
			Herbology: <input name="preferences.interests" type="checkbox" value="Herbology"/>
			<input type="hidden" value="1" name="_preferences.interests"/>
			Defence Against the Dark Arts: <input name="preferences.interests" type="checkbox" value="Defence Against the Dark Arts"/>
			<input type="hidden" value="1" name="_preferences.interests"/>
		</td>
	</tr>
----

You might not expect to see the additional hidden field after each checkbox.
When a checkbox in an HTML page is not checked, its value is not sent to the
server as part of the HTTP request parameters once the form is submitted, so we need a
workaround for this quirk in HTML for Spring form data binding to work. The
`checkbox` tag follows the existing Spring convention of including a hidden parameter
prefixed by an underscore (`_`) for each checkbox. By doing this, you are effectively
telling Spring that "`the checkbox was visible in the form, and I want my object to
which the form data binds to reflect the state of the checkbox, no matter what.`"



[[mvc-view-jsp-formtaglib-checkboxestag]]
==== The `checkboxes` Tag

This tag renders multiple HTML `input` tags with the `type` set to `checkbox`.

This section build on the example from the previous `checkbox` tag section. Sometimes, you prefer
not to have to list all the possible hobbies in your JSP page. You would rather provide
a list at runtime of the available options and pass that in to the tag. That is the
purpose of the `checkboxes` tag. You can pass in an `Array`, a `List`, or a `Map` that contains
the available options in the `items` property. Typically, the bound property is a
collection so that it can hold multiple values selected by the user. The following example
shows a JSP that uses this tag:

[source,xml,indent=0]
[subs="verbatim,quotes"]
----
	<form:form>
		<table>
			<tr>
				<td>Interests:</td>
				<td>
					<%-- Property is of an array or of type java.util.Collection --%>
					<form:checkboxes path="preferences.interests" items="${interestList}"/>
				</td>
			</tr>
		</table>
	</form:form>
----

This example assumes that the `interestList` is a `List` available as a model attribute
that contains strings of the values to be selected from. If you use a `Map`,
the map entry key is used as the value, and the map entry's value is used as
the label to be displayed. You can also use a custom object where you can provide the
property names for the value by using `itemValue` and the label by using `itemLabel`.



[[mvc-view-jsp-formtaglib-radiobuttontag]]
==== The `radiobutton` Tag

This tag renders an HTML `input` element with the `type` set to `radio`.

A typical usage pattern involves multiple tag instances bound to the same property
but with different values, as the following example shows:

[source,xml,indent=0]
[subs="verbatim,quotes"]
----
	<tr>
		<td>Sex:</td>
		<td>
			Male: <form:radiobutton path="sex" value="M"/> <br/>
			Female: <form:radiobutton path="sex" value="F"/>
		</td>
	</tr>
----



[[mvc-view-jsp-formtaglib-radiobuttonstag]]
==== The `radiobuttons` Tag

This tag renders multiple HTML `input` elements with the `type` set to `radio`.

As with the <<mvc-view-jsp-formtaglib-checkboxestag, `checkboxes` tag>>, you might want to
pass in the available options as a runtime variable. For this usage, you can use the
`radiobuttons` tag. You pass in an `Array`, a `List`, or a `Map` that contains the
available options in the `items` property. If you use a `Map`, the map entry key is
used as the value and the map entry's value are used as the label to be displayed.
You can also use a custom object where you can provide the property names for the value
by using `itemValue` and the label by using `itemLabel`, as the following example shows:

[source,xml,indent=0]
[subs="verbatim,quotes"]
----
	<tr>
		<td>Sex:</td>
		<td><form:radiobuttons path="sex" items="${sexOptions}"/></td>
	</tr>
----


[[mvc-view-jsp-formtaglib-passwordtag]]
==== The `password` Tag

This tag renders an HTML `input` tag with the type set to `password` with the bound value.

[source,xml,indent=0]
[subs="verbatim,quotes"]
----
	<tr>
		<td>Password:</td>
		<td>
			<form:password path="password"/>
		</td>
	</tr>
----

Note that, by default, the password value is not shown. If you do want the
password value to be shown, you can set the value of the `showPassword` attribute to
`true`, as the following example shows:

[source,xml,indent=0]
[subs="verbatim,quotes"]
----
	<tr>
		<td>Password:</td>
		<td>
			<form:password path="password" value="^76525bvHGq" showPassword="true"/>
		</td>
	</tr>
----


[[mvc-view-jsp-formtaglib-selecttag]]
==== The `select` Tag

This tag renders an HTML 'select' element. It supports data binding to the selected
option as well as the use of nested `option` and `options` tags.

Assume that a `User` has a list of skills. The corresponding HTML could be as follows:

[source,xml,indent=0]
[subs="verbatim,quotes"]
----
	<tr>
		<td>Skills:</td>
		<td><form:select path="skills" items="${skills}"/></td>
	</tr>
----

If the `User's` skill are in Herbology, the HTML source of the 'Skills' row could be
as follows:

[source,xml,indent=0]
[subs="verbatim,quotes"]
----
	<tr>
		<td>Skills:</td>
		<td>
			<select name="skills" multiple="true">
				<option value="Potions">Potions</option>
				<option value="Herbology" selected="selected">Herbology</option>
				<option value="Quidditch">Quidditch</option>
			</select>
		</td>
	</tr>
----



[[mvc-view-jsp-formtaglib-optiontag]]
==== The `option` Tag

This tag renders an HTML `option` element. It sets `selected`, based on the bound
value. The following HTML shows typical output for it:

[source,xml,indent=0]
[subs="verbatim,quotes"]
----
	<tr>
		<td>House:</td>
		<td>
			<form:select path="house">
				<form:option value="Gryffindor"/>
				<form:option value="Hufflepuff"/>
				<form:option value="Ravenclaw"/>
				<form:option value="Slytherin"/>
			</form:select>
		</td>
	</tr>
----

If the `User's` house was in Gryffindor, the HTML source of the 'House' row would be
as follows:

[source,xml,indent=0]
[subs="verbatim,quotes"]
----
	<tr>
		<td>House:</td>
		<td>
			<select name="house">
				<option value="Gryffindor" selected="selected">Gryffindor</option> <1>
				<option value="Hufflepuff">Hufflepuff</option>
				<option value="Ravenclaw">Ravenclaw</option>
				<option value="Slytherin">Slytherin</option>
			</select>
		</td>
	</tr>
----
<1> Note the addition of a `selected` attribute.



[[mvc-view-jsp-formtaglib-optionstag]]
==== The `options` Tag

This tag renders a list of HTML `option` elements. It sets the `selected` attribute,
based on the bound value. The following HTML shows typical output for it:

[source,xml,indent=0]
[subs="verbatim,quotes"]
----
	<tr>
		<td>Country:</td>
		<td>
			<form:select path="country">
				<form:option value="-" label="--Please Select"/>
				<form:options items="${countryList}" itemValue="code" itemLabel="name"/>
			</form:select>
		</td>
	</tr>
----

If the `User` lived in the UK, the HTML source of the 'Country' row would be as follows:

[source,xml,indent=0]
[subs="verbatim,quotes"]
----
	<tr>
		<td>Country:</td>
		<td>
			<select name="country">
				<option value="-">--Please Select</option>
				<option value="AT">Austria</option>
				<option value="UK" selected="selected">United Kingdom</option> <1>
				<option value="US">United States</option>
			</select>
		</td>
	</tr>
----
<1> Note the addition of a `selected` attribute.


As the preceding example shows, the combined usage of an `option` tag with the `options` tag
generates the same standard HTML but lets you explicitly specify a value in the
JSP that is for display only (where it belongs), such as the default string in the
example: "-- Please Select".

The `items` attribute is typically populated with a collection or array of item objects.
`itemValue` and `itemLabel` refer to bean properties of those item objects, if
specified. Otherwise, the item objects themselves are turned into strings. Alternatively,
you can specify a `Map` of items, in which case the map keys are interpreted as option
values and the map values correspond to option labels. If `itemValue` or `itemLabel` (or both)
happen to be specified as well, the item value property applies to the map key, and
the item label property applies to the map value.



[[mvc-view-jsp-formtaglib-textareatag]]
==== The `textarea` Tag

This tag renders an HTML `textarea` element. The following HTML shows typical output for it:

[source,xml,indent=0]
[subs="verbatim,quotes"]
----
	<tr>
		<td>Notes:</td>
		<td><form:textarea path="notes" rows="3" cols="20"/></td>
		<td><form:errors path="notes"/></td>
	</tr>
----


[[mvc-view-jsp-formtaglib-hiddeninputtag]]
==== The `hidden` Tag

This tag renders an HTML `input` tag with the `type` set to `hidden` with the bound value. To submit
an unbound hidden value, use the HTML `input` tag with the `type` set to `hidden`.
The following HTML shows typical output for it:

[source,xml,indent=0]
[subs="verbatim,quotes"]
----
	<form:hidden path="house"/>
----

If we choose to submit the `house` value as a hidden one, the HTML would be as follows:

[source,xml,indent=0]
[subs="verbatim,quotes"]
----
	<input name="house" type="hidden" value="Gryffindor"/>

----


[[mvc-view-jsp-formtaglib-errorstag]]
==== The `errors` Tag

This tag renders field errors in an HTML `span` element. It provides access to the errors
created in your controller or those that were created by any validators associated with
your controller.

Assume that we want to display all error messages for the `firstName` and `lastName`
fields once we submit the form. We have a validator for instances of the `User` class
called `UserValidator`, as the following example shows:

[source,java,indent=0]
[subs="verbatim,quotes"]
----
	public class UserValidator implements Validator {

		public boolean supports(Class candidate) {
			return User.class.isAssignableFrom(candidate);
		}

		public void validate(Object obj, Errors errors) {
			ValidationUtils.rejectIfEmptyOrWhitespace(errors, "firstName", "required", "Field is required.");
			ValidationUtils.rejectIfEmptyOrWhitespace(errors, "lastName", "required", "Field is required.");
		}
	}
----

The `form.jsp` could be as follows:

[source,xml,indent=0]
[subs="verbatim,quotes"]
----
	<form:form>
		<table>
			<tr>
				<td>First Name:</td>
				<td><form:input path="firstName"/></td>
				<%-- Show errors for firstName field --%>
				<td><form:errors path="firstName"/></td>
			</tr>

			<tr>
				<td>Last Name:</td>
				<td><form:input path="lastName"/></td>
				<%-- Show errors for lastName field --%>
				<td><form:errors path="lastName"/></td>
			</tr>
			<tr>
				<td colspan="3">
					<input type="submit" value="Save Changes"/>
				</td>
			</tr>
		</table>
	</form:form>
----

If we submit a form with empty values in the `firstName` and `lastName` fields,
the HTML would be as follows:

[source,xml,indent=0]
[subs="verbatim,quotes"]
----
	<form method="POST">
		<table>
			<tr>
				<td>First Name:</td>
				<td><input name="firstName" type="text" value=""/></td>
				<%-- Associated errors to firstName field displayed --%>
				<td><span name="firstName.errors">Field is required.</span></td>
			</tr>

			<tr>
				<td>Last Name:</td>
				<td><input name="lastName" type="text" value=""/></td>
				<%-- Associated errors to lastName field displayed --%>
				<td><span name="lastName.errors">Field is required.</span></td>
			</tr>
			<tr>
				<td colspan="3">
					<input type="submit" value="Save Changes"/>
				</td>
			</tr>
		</table>
	</form>
----

What if we want to display the entire list of errors for a given page? The next example
shows that the `errors` tag also supports some basic wildcarding functionality.

* `path="{asterisk}"`: Displays all errors.
* `path="lastName"`: Displays all errors associated with the `lastName` field.
* If `path` is omitted, only object errors are displayed.

The following example displays a list of errors at the top of the page, followed by
field-specific errors next to the fields:

[source,xml,indent=0]
[subs="verbatim,quotes"]
----
	<form:form>
		<form:errors path="*" cssClass="errorBox"/>
		<table>
			<tr>
				<td>First Name:</td>
				<td><form:input path="firstName"/></td>
				<td><form:errors path="firstName"/></td>
			</tr>
			<tr>
				<td>Last Name:</td>
				<td><form:input path="lastName"/></td>
				<td><form:errors path="lastName"/></td>
			</tr>
			<tr>
				<td colspan="3">
					<input type="submit" value="Save Changes"/>
				</td>
			</tr>
		</table>
	</form:form>
----

The HTML would be as follows:

[source,xml,indent=0]
[subs="verbatim,quotes"]
----
	<form method="POST">
		<span name="*.errors" class="errorBox">Field is required.<br/>Field is required.</span>
		<table>
			<tr>
				<td>First Name:</td>
				<td><input name="firstName" type="text" value=""/></td>
				<td><span name="firstName.errors">Field is required.</span></td>
			</tr>

			<tr>
				<td>Last Name:</td>
				<td><input name="lastName" type="text" value=""/></td>
				<td><span name="lastName.errors">Field is required.</span></td>
			</tr>
			<tr>
				<td colspan="3">
					<input type="submit" value="Save Changes"/>
				</td>
			</tr>
		</table>
	</form>
----

The `spring-form.tld` tag library descriptor (TLD) is included in the `spring-webmvc.jar`.
For a comprehensive reference on individual tags, browse the
{api-spring-framework}/web/servlet/tags/form/package-summary.html#package.description[API reference]
or see the tag library description.



[[mvc-rest-method-conversion]]
==== HTTP Method Conversion

A key principle of REST is the use of the "`Uniform Interface`". This means that all
resources (URLs) can be manipulated by using the same four HTTP methods: GET, PUT, POST,
and DELETE. For each method, the HTTP specification defines the exact semantics. For
instance, a GET should always be a safe operation, meaning that it has no side effects,
and a PUT or DELETE should be idempotent, meaning that you can repeat these operations
over and over again, but the end result should be the same. While HTTP defines these
four methods, HTML only supports two: GET and POST. Fortunately, there are two possible
workarounds: you can either use JavaScript to do your PUT or DELETE, or you can do a POST
with the "`real`" method as an additional parameter (modeled as a hidden input field in an
HTML form). Spring's `HiddenHttpMethodFilter` uses this latter trick. This
filter is a plain Servlet filter and, therefore, it can be used in combination with any
web framework (not just Spring MVC). Add this filter to your web.xml, and a POST
with a hidden `method` parameter is converted into the corresponding HTTP method
request.

To support HTTP method conversion, the Spring MVC form tag was updated to support setting
the HTTP method. For example, the following snippet comes from the Pet Clinic sample:

[source,xml,indent=0]
[subs="verbatim,quotes"]
----
	<form:form method="delete">
		<p class="submit"><input type="submit" value="Delete Pet"/></p>
	</form:form>
----

The preceding example performs an HTTP POST, with the "`real`" DELETE method hidden behind
a request parameter. It is picked up by the `HiddenHttpMethodFilter`, which is defined in
web.xml, as the following example shows:

[source,java,indent=0]
[subs="verbatim,quotes"]
----
	<filter>
		<filter-name>httpMethodFilter</filter-name>
		<filter-class>org.springframework.web.filter.HiddenHttpMethodFilter</filter-class>
	</filter>

	<filter-mapping>
		<filter-name>httpMethodFilter</filter-name>
		<servlet-name>petclinic</servlet-name>
	</filter-mapping>
----

The following example shows the corresponding `@Controller` method:

[source,java,indent=0]
[subs="verbatim,quotes"]
----
	@RequestMapping(method = RequestMethod.DELETE)
	public String deletePet(@PathVariable int ownerId, @PathVariable int petId) {
		this.clinic.deletePet(petId);
		return "redirect:/owners/" + ownerId;
	}
----


[[mvc-view-jsp-formtaglib-html5]]
==== HTML5 Tags

The Spring form tag library allows entering dynamic attributes, which means you can
enter any HTML5 specific attributes.

The form `input` tag supports entering a type attribute other than `text`. This is
intended to allow rendering new HTML5 specific input types, such as `email`, `date`,
`range`, and others. Note that entering `type='text'` is not required, since `text`
is the default type.




[[mvc-view-tiles]]
== Tiles

You can integrate Tiles - just as any other view technology - in web
applications that use Spring. This section describes, in a broad way, how to do so.

NOTE: This section focuses on Spring's support for Tiles version 3 in the
`org.springframework.web.servlet.view.tiles3` package.



[[mvc-view-tiles-dependencies]]
=== Dependencies

To be able to use Tiles, you have to add a dependency on Tiles version 3.0.1 or higher
and https://tiles.apache.org/framework/dependency-management.html[its transitive dependencies]
to your project.



[[mvc-view-tiles-integrate]]
=== Configuration

To be able to use Tiles, you have to configure it by using files that contain definitions
(for basic information on definitions and other Tiles concepts, see
https://tiles.apache.org[]). In Spring, this is done by using the `TilesConfigurer`.
The following example `ApplicationContext` configuration shows how to do so:

[source,xml,indent=0]
[subs="verbatim,quotes"]
----
	<bean id="tilesConfigurer" class="org.springframework.web.servlet.view.tiles3.TilesConfigurer">
		<property name="definitions">
			<list>
				<value>/WEB-INF/defs/general.xml</value>
				<value>/WEB-INF/defs/widgets.xml</value>
				<value>/WEB-INF/defs/administrator.xml</value>
				<value>/WEB-INF/defs/customer.xml</value>
				<value>/WEB-INF/defs/templates.xml</value>
			</list>
		</property>
	</bean>
----

The preceding example defines five files that contain definitions. The files are all located in
the `WEB-INF/defs` directory. At initialization of the `WebApplicationContext`, the
files are loaded, and the definitions factory are initialized. After that has
been done, the Tiles included in the definition files can be used as views within your
Spring web application. To be able to use the views, you have to have a `ViewResolver`
as with any other view technology used with Spring. You can can use either of two
implementations, the `UrlBasedViewResolver` and the `ResourceBundleViewResolver`.

You can specify locale-specific Tiles definitions by adding an underscore and then
the locale, as the following example shows:

[source,xml,indent=0]
[subs="verbatim,quotes"]
----
	<bean id="tilesConfigurer" class="org.springframework.web.servlet.view.tiles3.TilesConfigurer">
		<property name="definitions">
			<list>
				<value>/WEB-INF/defs/tiles.xml</value>
				<value>/WEB-INF/defs/tiles_fr_FR.xml</value>
			</list>
		</property>
	</bean>
----

With the preceding configuration, `tiles_fr_FR.xml` is used for requests with the `fr_FR` locale,
and `tiles.xml` is used by default.

NOTE: Since underscores are used to indicate locales, we recommended not using
them otherwise in the file names for Tiles definitions.



[[mvc-view-tiles-url]]
==== `UrlBasedViewResolver`

The `UrlBasedViewResolver` instantiates the given `viewClass` for each view it has to
resolve. The following bean defines a `UrlBasedViewResolver`:

[source,xml,indent=0]
[subs="verbatim,quotes"]
----
	<bean id="viewResolver" class="org.springframework.web.servlet.view.UrlBasedViewResolver">
		<property name="viewClass" value="org.springframework.web.servlet.view.tiles3.TilesView"/>
	</bean>
----


[[mvc-view-tiles-resource]]
==== `ResourceBundleViewResolver`

The `ResourceBundleViewResolver` has to be provided with a property file that contains
view names and view classes that the resolver can use. The following example shows a bean
definition for a `ResourceBundleViewResolver` and the corresponding view names and view
classes (taken from the Pet Clinic sample):

[source,xml,indent=0]
[subs="verbatim,quotes"]
----
	<bean id="viewResolver" class="org.springframework.web.servlet.view.ResourceBundleViewResolver">
		<property name="basename" value="views"/>
	</bean>
----

[source,java,indent=0]
[subs="verbatim,quotes"]
----
	...
	welcomeView.(class)=org.springframework.web.servlet.view.tiles3.TilesView
	welcomeView.url=welcome (this is the name of a Tiles definition)

	vetsView.(class)=org.springframework.web.servlet.view.tiles3.TilesView
	vetsView.url=vetsView (again, this is the name of a Tiles definition)

	findOwnersForm.(class)=org.springframework.web.servlet.view.JstlView
	findOwnersForm.url=/WEB-INF/jsp/findOwners.jsp
	...
----

When you use the `ResourceBundleViewResolver`, you can easily mix
different view technologies.

Note that the `TilesView` class supports JSTL (the JSP Standard Tag Library).


[[mvc-view-tiles-preparer]]
==== `SimpleSpringPreparerFactory` and `SpringBeanPreparerFactory`

As an advanced feature, Spring also supports two special Tiles `PreparerFactory`
implementations. See the Tiles documentation for details on how to use
`ViewPreparer` references in your Tiles definition files.

You can specify `SimpleSpringPreparerFactory` to autowire `ViewPreparer` instances based on
specified preparer classes, applying Spring's container callbacks as well as applying
configured Spring BeanPostProcessors. If Spring's context-wide annotation configuration has
been activated, annotations in `ViewPreparer` classes are automatically detected and
applied. Note that this expects preparer classes in the Tiles definition files, as
the default `PreparerFactory` does.

You can specify `SpringBeanPreparerFactory` to operate on specified preparer names (instead
of classes), obtaining the corresponding Spring bean from the DispatcherServlet's
application context. The full bean creation process is in the control of the Spring
application context in this case, allowing for the use of explicit dependency injection
configuration, scoped beans, and so on. Note that you need to define one Spring bean definition
for each preparer name (as used in your Tiles definitions). The following example shows
how to define a `SpringBeanPreparerFactory` property on a `TilesConfigurer` bean:

[source,xml,indent=0]
[subs="verbatim,quotes"]
----
	<bean id="tilesConfigurer" class="org.springframework.web.servlet.view.tiles3.TilesConfigurer">
		<property name="definitions">
			<list>
				<value>/WEB-INF/defs/general.xml</value>
				<value>/WEB-INF/defs/widgets.xml</value>
				<value>/WEB-INF/defs/administrator.xml</value>
				<value>/WEB-INF/defs/customer.xml</value>
				<value>/WEB-INF/defs/templates.xml</value>
			</list>
		</property>

		<!-- resolving preparer names as Spring bean definition names -->
		<property name="preparerFactoryClass"
				value="org.springframework.web.servlet.view.tiles3.SpringBeanPreparerFactory"/>

	</bean>
----




[[mvc-view-feeds]]
== RSS and Atom

Both `AbstractAtomFeedView` and `AbstractRssFeedView` inherit from the
`AbstractFeedView` base class and are used to provide Atom and RSS Feed views, respectively. They
are based on java.net's https://rome.dev.java.net[ROME] project and are located in the
package `org.springframework.web.servlet.view.feed`.

`AbstractAtomFeedView` requires you to implement the `buildFeedEntries()` method and
optionally override the `buildFeedMetadata()` method (the default implementation is
empty). The following example shows how to do so:

[source,java,indent=0]
[subs="verbatim,quotes"]
----
	public class SampleContentAtomView extends AbstractAtomFeedView {

		@Override
		protected void buildFeedMetadata(Map<String, Object> model,
				Feed feed, HttpServletRequest request) {
			// implementation omitted
		}

		@Override
		protected List<Entry> buildFeedEntries(Map<String, Object> model,
				HttpServletRequest request, HttpServletResponse response) throws Exception {
			// implementation omitted
		}

	}
----

Similar requirements apply for implementing `AbstractRssFeedView`, as the following example shows:

[source,java,indent=0]
[subs="verbatim,quotes"]
----
	public class SampleContentRssView extends AbstractRssFeedView {

		@Override
		protected void buildFeedMetadata(Map<String, Object> model,
				Channel feed, HttpServletRequest request) {
			// implementation omitted
		}

		@Override
		protected List<Item> buildFeedItems(Map<String, Object> model,
				HttpServletRequest request, HttpServletResponse response) throws Exception {
			// implementation omitted
		}
	}
----

The `buildFeedItems()` and `buildFeedEntries()` methods pass in the HTTP request, in case
you need to access the Locale. The HTTP response is passed in only for the setting of
cookies or other HTTP headers. The feed is automatically written to the response
object after the method returns.

For an example of creating an Atom view, see Alef Arendsen's Spring Team Blog
https://spring.io/blog/2009/03/16/adding-an-atom-view-to-an-application-using-spring-s-rest-support[entry].




[[mvc-view-document]]
== PDF and Excel

Spring offers ways to return output other than HTML, including PDF and Excel spreadsheets.
This section describes how to use those features.



[[mvc-view-document-intro]]
=== Introduction to Document Views

An HTML page is not always the best way for the user to view the model output,
and Spring makes it simple to generate a PDF document or an Excel spreadsheet
dynamically from the model data. The document is the view and is streamed from the
server with the correct content type, to (hopefully) enable the client PC to run their
spreadsheet or PDF viewer application in response.

<<<<<<< HEAD
In order to use Excel views, you need to add the Apache POI library to your classpath. For
PDF generation, you need to add (preferably) the OpenPDF library.
=======
In order to use Excel views, you need to add the Apache POI library to your classpath.
For PDF generation, you need to add (preferably) the OpenPDF library.
>>>>>>> c6619006

NOTE: You should use the latest versions of the underlying document-generation libraries,
if possible. In particular, we strongly recommend OpenPDF (for example, OpenPDF 1.2.12)
instead of the outdated original iText 2.1.7, since OpenPDF is actively maintained and
fixes an important vulnerability for untrusted PDF content.



[[mvc-view-document-pdf]]
=== PDF Views

A simple PDF view for a word list could extend
`org.springframework.web.servlet.view.document.AbstractPdfView` and implement the
`buildPdfDocument()` method, as the following example shows:

[source,java,indent=0]
[subs="verbatim,quotes"]
----
	public class PdfWordList extends AbstractPdfView {

		protected void buildPdfDocument(Map<String, Object> model, Document doc, PdfWriter writer,
				HttpServletRequest request, HttpServletResponse response) throws Exception {

			List<String> words = (List<String>) model.get("wordList");
			for (String word : words) {
				doc.add(new Paragraph(word));
			}
		}
	}
----

A controller can return such a view either from an external view definition
(referencing it by name) or as a `View` instance from the handler method.



[[mvc-view-document-excel]]
=== Excel Views

Since Spring Framework 4.2,
`org.springframework.web.servlet.view.document.AbstractXlsView` is provided as a base
class for Excel views. It is based on Apache POI, with specialized subclasses (`AbstractXlsxView`
and `AbstractXlsxStreamingView`) that supersede the outdated `AbstractExcelView` class.

The programming model is similar to `AbstractPdfView`, with `buildExcelDocument()`
as the central template method and controllers being able to return such a view from
an external definition (by name) or as a `View` instance from the handler method.




[[mvc-view-jackson]]
== Jackson
[.small]#<<web-reactive.adoc#webflux-view-httpmessagewriter, Same as in Spring WebFlux>>#

Spring offers support for the Jackson JSON library.



[[mvc-view-json-mapping]]
=== Jackson-based JSON MVC Views
[.small]#<<web-reactive.adoc#webflux-view-httpmessagewriter, Same as in Spring WebFlux>>#

The `MappingJackson2JsonView` uses the Jackson library's `ObjectMapper` to render the response
content as JSON. By default, the entire contents of the model map (with the exception of
framework-specific classes) are encoded as JSON. For cases where the contents of the
map need to be filtered, you can specify a specific set of model attributes to encode
by using the `modelKeys` property. You can also use the `extractValueFromSingleKeyModel`
property to have the value in single-key models extracted and serialized directly rather
than as a map of model attributes.

You can customize JSON mapping as needed by using Jackson's provided
annotations. When you need further control, you can inject a custom `ObjectMapper`
through the `ObjectMapper` property, for cases where you need to provide custom JSON
serializers and deserializers for specific types.



[[mvc-view-xml-mapping]]
=== Jackson-based XML Views
[.small]#<<web-reactive.adoc#webflux-view-httpmessagewriter, Same as in Spring WebFlux>>#

`MappingJackson2XmlView` uses the
https://github.com/FasterXML/jackson-dataformat-xml[Jackson XML extension's] `XmlMapper`
to render the response content as XML. If the model contains multiple entries, you should
explicitly set the object to be serialized by using the `modelKey` bean property. If the
model contains a single entry, it is serialized automatically.

You can customized XML mapping as needed by using JAXB or Jackson's provided
annotations. When you need further control, you can inject a custom `XmlMapper`
through the `ObjectMapper` property, for cases where custom XML
you need to provide serializers and deserializers for specific types.




[[mvc-view-xml-marshalling]]
== XML Marshalling

The `MarshallingView` uses an XML `Marshaller` (defined in the `org.springframework.oxm`
package) to render the response content as XML. You can explicitly set the object to be
marshalled by using a `MarshallingView` instance's `modelKey` bean property. Alternatively,
the view iterates over all model properties and marshals the first type that is supported
by the `Marshaller`. For more information on the functionality in the
`org.springframework.oxm` package, see <<data-access.adoc#oxm,Marshalling XML using O/X Mappers>>.




[[mvc-view-xslt]]
== XSLT Views

XSLT is a transformation language for XML and is popular as a view technology within web
applications. XSLT can be a good choice as a view technology if your application
naturally deals with XML or if your model can easily be converted to XML. The following
section shows how to produce an XML document as model data and have it transformed with
XSLT in a Spring Web MVC application.

This example is a trivial Spring application that creates a list of words in the
`Controller` and adds them to the model map. The map is returned, along with the view
name of our XSLT view. See <<mvc-controller>> for details of Spring Web MVC's
`Controller` interface. The XSLT controller turns the list of words into a simple XML
document ready for transformation.



[[mvc-view-xslt-beandefs]]
=== Beans

Configuration is standard for a simple Spring web application: The MVC configuration
has to define an `XsltViewResolver` bean and regular MVC annotation configuration.
The following example shows how to do so:

[source,java,indent=0]
[subs="verbatim,quotes"]
----
@EnableWebMvc
@ComponentScan
@Configuration
public class WebConfig implements WebMvcConfigurer {

	@Bean
	public XsltViewResolver xsltViewResolver() {
		XsltViewResolver viewResolver = new XsltViewResolver();
		viewResolver.setPrefix("/WEB-INF/xsl/");
		viewResolver.setSuffix(".xslt");
		return viewResolver;
	}
}
----



[[mvc-view-xslt-controllercode]]
=== Controller

We also need a Controller that encapsulates our word-generation logic.

The controller logic is encapsulated in a `@Controller` class, with the
handler method being defined as follows:

[source,java,indent=0]
[subs="verbatim,quotes"]
----
	@Controller
	public class XsltController {

		@RequestMapping("/")
		public String home(Model model) throws Exception {
			Document document = DocumentBuilderFactory.newInstance().newDocumentBuilder().newDocument();
			Element root = document.createElement("wordList");

			List<String> words = Arrays.asList("Hello", "Spring", "Framework");
			for (String word : words) {
				Element wordNode = document.createElement("word");
				Text textNode = document.createTextNode(word);
				wordNode.appendChild(textNode);
				root.appendChild(wordNode);
			}

			model.addAttribute("wordList", root);
			return "home";
		}
	}
----

So far, we have only created a DOM document and added it to the Model map. Note that you
can also load an XML file as a `Resource` and use it instead of a custom DOM document.

There are software packages available that automatically 'domify'
an object graph, but, within Spring, you have complete flexibility to create the DOM
from your model in any way you choose. This prevents the transformation of XML playing
too great a part in the structure of your model data, which is a danger when using tools
to manage the DOMification process.



[[mvc-view-xslt-transforming]]
=== Transformation

Finally, the `XsltViewResolver` resolves the "`home`" XSLT template file and merges the
DOM document into it to generate our view. As shown in the `XsltViewResolver`
configuration, XSLT templates live in the `war` file in the `WEB-INF/xsl` directory
and end with an `xslt` file extension.

The following example shows an XSLT transform:

[source,xml,indent=0]
[subs="verbatim,quotes"]
----
	<?xml version="1.0" encoding="utf-8"?>
	<xsl:stylesheet version="1.0" xmlns:xsl="http://www.w3.org/1999/XSL/Transform">

		<xsl:output method="html" omit-xml-declaration="yes"/>

		<xsl:template match="/">
			<html>
				<head><title>Hello!</title></head>
				<body>
					<h1>My First Words</h1>
					<ul>
						<xsl:apply-templates/>
					</ul>
				</body>
			</html>
		</xsl:template>

		<xsl:template match="word">
			<li><xsl:value-of select="."/></li>
		</xsl:template>

	</xsl:stylesheet>
----

The preceding transform is rendered as the following HTML:

[source,html,indent=0]
[subs="verbatim,quotes"]
----
<html>
	<head>
		<META http-equiv="Content-Type" content="text/html; charset=UTF-8">
		<title>Hello!</title>
	</head>
	<body>
		<h1>My First Words</h1>
		<ul>
			<li>Hello</li>
			<li>Spring</li>
			<li>Framework</li>
		</ul>
	</body>
</html>
----<|MERGE_RESOLUTION|>--- conflicted
+++ resolved
@@ -752,14 +752,8 @@
 `ResourceBundleViewResolver` bean.
 
 `ResourceBundleViewResolver` relies on a properties file to define the view names
-<<<<<<< HEAD
-mapped to a class and a URL. With a `ResourceBundleViewResolver`, you
-can mix different types of views by using only one resolver, as the following example
-shows:
-=======
 mapped to a class and a URL. With a `ResourceBundleViewResolver`, you can mix
 different types of views by using only one resolver, as the following example shows:
->>>>>>> c6619006
 
 [source,xml,indent=0]
 [subs="verbatim,quotes"]
@@ -1842,13 +1836,8 @@
 server with the correct content type, to (hopefully) enable the client PC to run their
 spreadsheet or PDF viewer application in response.
 
-<<<<<<< HEAD
-In order to use Excel views, you need to add the Apache POI library to your classpath. For
-PDF generation, you need to add (preferably) the OpenPDF library.
-=======
 In order to use Excel views, you need to add the Apache POI library to your classpath.
 For PDF generation, you need to add (preferably) the OpenPDF library.
->>>>>>> c6619006
 
 NOTE: You should use the latest versions of the underlying document-generation libraries,
 if possible. In particular, we strongly recommend OpenPDF (for example, OpenPDF 1.2.12)
